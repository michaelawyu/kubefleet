/*
Copyright 2025 The KubeFleet Authors.

Licensed under the Apache License, Version 2.0 (the "License");
you may not use this file except in compliance with the License.
You may obtain a copy of the License at

    http://www.apache.org/licenses/LICENSE-2.0

Unless required by applicable law or agreed to in writing, software
distributed under the License is distributed on an "AS IS" BASIS,
WITHOUT WARRANTIES OR CONDITIONS OF ANY KIND, either express or implied.
See the License for the specific language governing permissions and
limitations under the License.
*/

package utils

import (
	"crypto/rand"
	"fmt"
	"math/big"
	"sort"
	"strings"
	"time"

	appv1 "k8s.io/api/apps/v1"
	batchv1 "k8s.io/api/batch/v1"
	corev1 "k8s.io/api/core/v1"
	discoveryv1 "k8s.io/api/discovery/v1"
	networkingv1 "k8s.io/api/networking/v1"
	policyv1 "k8s.io/api/policy/v1"
	rbacv1 "k8s.io/api/rbac/v1"
	schedulingv1 "k8s.io/api/scheduling/v1"
	storagev1 "k8s.io/api/storage/v1"
	apiextensionsv1 "k8s.io/apiextensions-apiserver/pkg/apis/apiextensions/v1"
	"k8s.io/apimachinery/pkg/api/equality"
	apierrors "k8s.io/apimachinery/pkg/api/errors"
	metav1 "k8s.io/apimachinery/pkg/apis/meta/v1"
	"k8s.io/apimachinery/pkg/apis/meta/v1/unstructured"
	"k8s.io/apimachinery/pkg/runtime"
	"k8s.io/apimachinery/pkg/runtime/schema"
	"k8s.io/client-go/discovery"
	"k8s.io/client-go/util/retry"
	"k8s.io/klog/v2"
	workv1alpha1 "sigs.k8s.io/work-api/pkg/apis/v1alpha1"

	fleetnetworkingv1alpha1 "go.goms.io/fleet-networking/api/v1alpha1"

	clusterv1beta1 "github.com/kubefleet-dev/kubefleet/apis/cluster/v1beta1"
	placementv1alpha1 "github.com/kubefleet-dev/kubefleet/apis/placement/v1alpha1"
	placementv1beta1 "github.com/kubefleet-dev/kubefleet/apis/placement/v1beta1"
	fleetv1alpha1 "github.com/kubefleet-dev/kubefleet/apis/v1alpha1"
	"github.com/kubefleet-dev/kubefleet/pkg/utils/condition"
	"github.com/kubefleet-dev/kubefleet/pkg/utils/controller"
	"github.com/kubefleet-dev/kubefleet/pkg/utils/informer"
)

const (
	kubePrefix                 = "kube-"
	fleetPrefix                = "fleet-"
	fleetMemberNamespacePrefix = fleetPrefix + "member-"
	FleetSystemNamespace       = fleetPrefix + "system"
	NamespaceNameFormat        = fleetMemberNamespacePrefix + "%s"
	RoleNameFormat             = fleetPrefix + "role-%s"
	RoleBindingNameFormat      = fleetPrefix + "rolebinding-%s"
	ValidationPathFmt          = "/validate-%s-%s-%s"
	lessGroupsStringFormat     = "groups: %v"
	moreGroupsStringFormat     = "groups: [%s, %s, %s,......]"
)

const (
	// NetworkingGroupName is the group name of the fleet networking.
	NetworkingGroupName = "networking.fleet.azure.com"

	DeploymentKind  = "Deployment"
	DaemonSetKind   = "DaemonSet"
	StatefulSetKind = "StatefulSet"
	ConfigMapKind   = "ConfigMap"
	ServiceKind     = "Service"
	NamespaceKind   = "Namespace"
	JobKind         = "Job"
)

const (
	PlacementFieldManagerName           = "cluster-placement-controller"
	MCControllerFieldManagerName        = "member-cluster-controller"
	OverrideControllerFieldManagerName  = "override-controller"
	UpdateRunControllerFieldManagerName = "cluster-staged-update-run-controller"
)

// TODO(ryanzhang): move this to the api directory
const (
	// LabelFleetObj is a label key indicate the resource is created by the fleet.
	LabelFleetObj      = "kubernetes.azure.com/managed-by"
	LabelFleetObjValue = "fleet"

	// LabelWorkPlacementName is used to indicate which placement created the work.
	// This label aims to enable different work objects to be managed by different placement.
	LabelWorkPlacementName = "work.fleet.azure.com/placement-name"

	// LastWorkUpdateTimeAnnotationKey is used to mark the last update time on a work object.
	LastWorkUpdateTimeAnnotationKey = "work.fleet.azure.com/last-update-time"

	// ResourceIdentifierStringFormat is the format of the resource identifier string.
	ResourceIdentifierStringFormat = "%s/%s/%s/%s/%s"

	// ResourceIdentifierWithEnvelopeIdentifierStringFormat is the format of the resource identifier string with envelope identifier.
	ResourceIdentifierWithEnvelopeIdentifierStringFormat = "%s/%s/%s/%s/%s/%s/%s/%s"

	// FleetAnnotationPrefix is the prefix used to annotate fleet member cluster resources.
	FleetAnnotationPrefix = "fleet.azure.com"
)

var (
	FleetRule = rbacv1.PolicyRule{
		Verbs:     []string{"*"},
		APIGroups: []string{fleetv1alpha1.GroupVersion.Group},
		Resources: []string{"*"},
	}
	FleetClusterRule = rbacv1.PolicyRule{
		Verbs:     []string{"*"},
		APIGroups: []string{clusterv1beta1.GroupVersion.Group},
		Resources: []string{"*"},
	}
	FleetPlacementRule = rbacv1.PolicyRule{
		Verbs:     []string{"*"},
		APIGroups: []string{placementv1beta1.GroupVersion.Group},
		Resources: []string{"*"},
	}
	EventRule = rbacv1.PolicyRule{
		Verbs:     []string{"get", "list", "update", "patch", "watch", "create"},
		APIGroups: []string{""},
		Resources: []string{"events"},
	}
	WorkRule = rbacv1.PolicyRule{
		Verbs:     []string{"*"},
		APIGroups: []string{workv1alpha1.GroupName},
		Resources: []string{"*"},
	}
	FleetNetworkRule = rbacv1.PolicyRule{
		Verbs:     []string{"*"},
		APIGroups: []string{NetworkingGroupName},
		Resources: []string{"*"},
	}
)

// Those are the GVR/GVKs in use by Fleet source code.
var (
	ClusterResourcePlacementV1Alpha1GVK = schema.GroupVersionKind{
		Group:   fleetv1alpha1.GroupVersion.Group,
		Version: fleetv1alpha1.GroupVersion.Version,
		Kind:    "ClusterResourcePlacement",
	}

	ClusterResourcePlacementV1Alpha1GVR = schema.GroupVersionResource{
		Group:    fleetv1alpha1.GroupVersion.Group,
		Version:  fleetv1alpha1.GroupVersion.Version,
		Resource: fleetv1alpha1.ClusterResourcePlacementResource,
	}

	ClusterResourcePlacementGVR = schema.GroupVersionResource{
		Group:    placementv1beta1.GroupVersion.Group,
		Version:  placementv1beta1.GroupVersion.Version,
		Resource: placementv1beta1.ClusterResourcePlacementResource,
	}

	ClusterResourcePlacementMetaGVK = metav1.GroupVersionKind{
		Group:   placementv1beta1.GroupVersion.Group,
		Version: placementv1beta1.GroupVersion.Version,
		Kind:    placementv1beta1.ClusterResourcePlacementKind,
	}

	ConfigMapGVK = schema.GroupVersionKind{
		Group:   corev1.GroupName,
		Version: corev1.SchemeGroupVersion.Version,
		Kind:    ConfigMapKind,
	}

	ControllerRevisionGVR = schema.GroupVersionResource{
		Group:    appv1.SchemeGroupVersion.Group,
		Version:  appv1.SchemeGroupVersion.Version,
		Resource: "controllerrevisions",
	}

	CRDMetaGVK = metav1.GroupVersionKind{
		Group:   apiextensionsv1.SchemeGroupVersion.Group,
		Version: apiextensionsv1.SchemeGroupVersion.Version,
		Kind:    "CustomResourceDefinition",
	}

	CSIDriverGVR = schema.GroupVersionResource{
		Group:    storagev1.SchemeGroupVersion.Group,
		Version:  storagev1.SchemeGroupVersion.Version,
		Resource: "csidrivers",
	}

	CSINodeGVR = schema.GroupVersionResource{
		Group:    storagev1.SchemeGroupVersion.Group,
		Version:  storagev1.SchemeGroupVersion.Version,
		Resource: "csinodes",
	}

	CSIStorageCapacityGVR = schema.GroupVersionResource{
		Group:    storagev1.SchemeGroupVersion.Group,
		Version:  storagev1.SchemeGroupVersion.Version,
		Resource: "csistoragecapacities",
	}

	CustomResourceDefinitionGVR = schema.GroupVersionResource{
		Group:    apiextensionsv1.SchemeGroupVersion.Group,
		Version:  apiextensionsv1.SchemeGroupVersion.Version,
		Resource: "customresourcedefinitions",
	}

	EndpointSliceExportMetaGVK = metav1.GroupVersionKind{
		Group:   fleetnetworkingv1alpha1.GroupVersion.Group,
		Version: fleetnetworkingv1alpha1.GroupVersion.Version,
		Kind:    "EndpointSliceExport",
	}

	EndpointSliceImportMetaGVK = metav1.GroupVersionKind{
		Group:   fleetnetworkingv1alpha1.GroupVersion.Group,
		Version: fleetnetworkingv1alpha1.GroupVersion.Version,
		Kind:    "EndpointSliceImport",
	}

	EventMetaGVK = metav1.GroupVersionKind{
		Group:   corev1.SchemeGroupVersion.Group,
		Version: corev1.SchemeGroupVersion.Version,
		Kind:    "Event",
	}

	IMCV1Alpha1MetaGVK = metav1.GroupVersionKind{
		Group:   fleetv1alpha1.GroupVersion.Group,
		Version: fleetv1alpha1.GroupVersion.Version,
		Kind:    "InternalMemberCluster",
	}

	IngressClassGVR = schema.GroupVersionResource{
		Group:    networkingv1.SchemeGroupVersion.Group,
		Version:  networkingv1.SchemeGroupVersion.Version,
		Resource: "ingressclasses",
	}

	InternalServiceExportMetaGVK = metav1.GroupVersionKind{
		Group:   fleetnetworkingv1alpha1.GroupVersion.Group,
		Version: fleetnetworkingv1alpha1.GroupVersion.Version,
		Kind:    "InternalServiceExport",
	}

	InternalServiceImportMetaGVK = metav1.GroupVersionKind{
		Group:   fleetnetworkingv1alpha1.GroupVersion.Group,
		Version: fleetnetworkingv1alpha1.GroupVersion.Version,
		Kind:    "InternalServiceImport",
	}

	IMCMetaGVK = metav1.GroupVersionKind{
		Group:   clusterv1beta1.GroupVersion.Group,
		Version: clusterv1beta1.GroupVersion.Version,
		Kind:    "InternalMemberCluster",
	}

	LimitRangeGVR = schema.GroupVersionResource{
		Group:    corev1.SchemeGroupVersion.Group,
		Version:  corev1.SchemeGroupVersion.Version,
		Resource: "limitranges",
	}

	MCV1Alpha1MetaGVK = metav1.GroupVersionKind{
		Group:   fleetv1alpha1.GroupVersion.Group,
		Version: fleetv1alpha1.GroupVersion.Version,
		Kind:    "MemberCluster",
	}

	MCV1Alpha1GVK = schema.GroupVersionKind{
		Group:   fleetv1alpha1.GroupVersion.Group,
		Version: fleetv1alpha1.GroupVersion.Version,
		Kind:    fleetv1alpha1.MemberClusterKind,
	}

	MCV1Alpha1GVR = schema.GroupVersionResource{
		Group:    fleetv1alpha1.GroupVersion.Group,
		Version:  fleetv1alpha1.GroupVersion.Version,
		Resource: fleetv1alpha1.MemberClusterResource,
	}

	MCMetaGVK = metav1.GroupVersionKind{
		Group:   clusterv1beta1.GroupVersion.Group,
		Version: clusterv1beta1.GroupVersion.Version,
		Kind:    "MemberCluster",
	}

	NamespaceMetaGVK = metav1.GroupVersionKind{
		Group:   corev1.GroupName,
		Version: corev1.SchemeGroupVersion.Version,
		Kind:    NamespaceKind,
	}

	NamespaceGVK = schema.GroupVersionKind{
		Group:   corev1.GroupName,
		Version: corev1.SchemeGroupVersion.Version,
		Kind:    NamespaceKind,
	}

	NamespaceGVR = schema.GroupVersionResource{
		Group:    corev1.GroupName,
		Version:  corev1.SchemeGroupVersion.Version,
		Resource: "namespaces",
	}

	NetworkPolicyGVR = schema.GroupVersionResource{
		Group:    networkingv1.SchemeGroupVersion.Group,
		Version:  networkingv1.SchemeGroupVersion.Version,
		Resource: "networkpolicies",
	}

	PodMetaGVK = metav1.GroupVersionKind{
		Group:   corev1.SchemeGroupVersion.Group,
		Version: corev1.SchemeGroupVersion.Version,
		Kind:    "Pod",
	}

	PodDisruptionBudgetGVR = schema.GroupVersionResource{
		Group:    policyv1.GroupName,
		Version:  policyv1.SchemeGroupVersion.Version,
		Resource: "poddisruptionbudgets",
	}

	PriorityClassGVR = schema.GroupVersionResource{
		Group:    schedulingv1.SchemeGroupVersion.Group,
		Version:  schedulingv1.SchemeGroupVersion.Version,
		Resource: "priorityclasses",
	}

	ResourceQuotaGVR = schema.GroupVersionResource{
		Group:    corev1.SchemeGroupVersion.Group,
		Version:  corev1.SchemeGroupVersion.Version,
		Resource: "resourcequotas",
	}

	RoleMetaGVK = metav1.GroupVersionKind{
		Group:   rbacv1.SchemeGroupVersion.Group,
		Version: rbacv1.SchemeGroupVersion.Version,
		Kind:    "Role",
	}

	RoleBindingMetaGVK = metav1.GroupVersionKind{
		Group:   rbacv1.SchemeGroupVersion.Group,
		Version: rbacv1.SchemeGroupVersion.Version,
		Kind:    "RoleBinding",
	}

	ServiceGVR = schema.GroupVersionResource{
		Group:    corev1.GroupName,
		Version:  corev1.SchemeGroupVersion.Version,
		Resource: "services",
	}

	ServiceAccountGVR = schema.GroupVersionResource{
		Group:    corev1.SchemeGroupVersion.Group,
		Version:  corev1.SchemeGroupVersion.Version,
		Resource: "serviceaccounts",
	}

	StorageClassGVR = schema.GroupVersionResource{
		Group:    storagev1.SchemeGroupVersion.Group,
		Version:  storagev1.SchemeGroupVersion.Version,
		Resource: "storageclasses",
	}

	WorkV1Alpha1MetaGVK = metav1.GroupVersionKind{
		Group:   workv1alpha1.GroupVersion.Group,
		Version: workv1alpha1.GroupVersion.Version,
		Kind:    "Work",
	}

	WorkV1Alpha1GVK = schema.GroupVersionKind{
		Group:   workv1alpha1.GroupVersion.Group,
		Version: workv1alpha1.GroupVersion.Version,
		Kind:    workv1alpha1.WorkKind,
	}

	WorkV1Alpha1GVR = schema.GroupVersionResource{
		Group:    workv1alpha1.GroupVersion.Group,
		Version:  workv1alpha1.GroupVersion.Version,
		Resource: workv1alpha1.WorkResource,
	}

	WorkMetaGVK = metav1.GroupVersionKind{
		Group:   placementv1beta1.GroupVersion.Group,
		Version: placementv1beta1.GroupVersion.Version,
		Kind:    "Work",
	}

	ClusterResourceOverrideSnapshotKind = schema.GroupVersionKind{
		Group:   placementv1alpha1.GroupVersion.Group,
		Version: placementv1alpha1.GroupVersion.Version,
		Kind:    placementv1alpha1.ClusterResourceOverrideSnapshotKind,
	}

	ResourceOverrideSnapshotKind = schema.GroupVersionKind{
		Group:   placementv1alpha1.GroupVersion.Group,
		Version: placementv1alpha1.GroupVersion.Version,
		Kind:    placementv1alpha1.ResourceOverrideSnapshotKind,
	}

	DeploymentGVR = schema.GroupVersionResource{
		Group:    appv1.GroupName,
		Version:  appv1.SchemeGroupVersion.Version,
		Resource: "deployments",
	}

	DeploymentGVK = schema.GroupVersionKind{
		Group:   appv1.GroupName,
		Version: appv1.SchemeGroupVersion.Version,
		Kind:    DeploymentKind,
	}

	DaemonSetGVR = schema.GroupVersionResource{
		Group:    appv1.GroupName,
		Version:  appv1.SchemeGroupVersion.Version,
		Resource: "daemonsets",
	}

	StatefulSetGVR = schema.GroupVersionResource{
		Group:    appv1.GroupName,
		Version:  appv1.SchemeGroupVersion.Version,
		Resource: "statefulsets",
	}

	JobGVR = schema.GroupVersionResource{
		Group:    batchv1.GroupName,
		Version:  batchv1.SchemeGroupVersion.Version,
		Resource: "jobs",
	}

	ConfigMapGVR = schema.GroupVersionResource{
		Group:    corev1.GroupName,
		Version:  corev1.SchemeGroupVersion.Version,
		Resource: string(corev1.ResourceConfigMaps),
	}

	SecretGVR = schema.GroupVersionResource{
		Group:    corev1.GroupName,
		Version:  corev1.SchemeGroupVersion.Version,
		Resource: string(corev1.ResourceSecrets),
	}

	SecretGVK = schema.GroupVersionKind{
		Group:   corev1.GroupName,
		Version: corev1.SchemeGroupVersion.Version,
		Kind:    "Secret",
	}

	RoleGVR = schema.GroupVersionResource{
		Group:    rbacv1.GroupName,
		Version:  rbacv1.SchemeGroupVersion.Version,
		Resource: "roles",
	}

	ClusterRoleGVR = schema.GroupVersionResource{
		Group:    rbacv1.GroupName,
		Version:  rbacv1.SchemeGroupVersion.Version,
		Resource: "clusterroles",
	}

	ClusterRoleGVK = schema.GroupVersionKind{
		Group:   rbacv1.GroupName,
		Version: rbacv1.SchemeGroupVersion.Version,
		Kind:    "ClusterRole",
	}

	RoleBindingGVR = schema.GroupVersionResource{
		Group:    rbacv1.GroupName,
		Version:  rbacv1.SchemeGroupVersion.Version,
		Resource: "rolebindings",
	}

	ClusterRoleBindingGVR = schema.GroupVersionResource{
		Group:    rbacv1.GroupName,
		Version:  rbacv1.SchemeGroupVersion.Version,
		Resource: "clusterrolebindings",
	}

	PersistentVolumeClaimGVK = schema.GroupVersionKind{
		Group:   corev1.GroupName,
		Version: corev1.SchemeGroupVersion.Version,
		Kind:    "PersistentVolumeClaim",
	}

<<<<<<< HEAD
	ClusterResourceEnvelopeV1Alpha1GVK = schema.GroupVersionKind{
		Group:   placementv1alpha1.GroupVersion.Group,
		Version: placementv1alpha1.GroupVersion.Version,
		Kind:    "ClusterResourceEnvelope",
	}

	ResourceEnvelopeV1Alpha1GVK = schema.GroupVersionKind{
		Group:   placementv1alpha1.GroupVersion.Group,
		Version: placementv1alpha1.GroupVersion.Version,
		Kind:    "ResourceEnvelope",
=======
	ClusterResourceEnvelopeGK = schema.GroupKind{
		Group: placementv1beta1.GroupVersion.Group,
		Kind:  placementv1beta1.ClusterResourceEnvelopeKind,
	}

	ResourceEnvelopeGK = schema.GroupKind{
		Group: placementv1beta1.GroupVersion.Group,
		Kind:  placementv1beta1.ResourceEnvelopeKind,
>>>>>>> f1b1bd76
	}
)

// RandSecureInt returns a uniform random value in [1, max] or panic.
// Only use this in tests.
func RandSecureInt(limit int64) int64 {
	if limit <= 0 {
		panic("limit <= 0")
	}
	nBig, err := rand.Int(rand.Reader, big.NewInt(limit))
	if err != nil {
		panic(err)
	}
	return nBig.Int64() + 1
}

func RandStr() string {
	const length = 10 // specific size to avoid user passes in unreasonably large size, causing runtime error
	const letters = "0123456789abcdefghijklmnopqrstuvwxyz"
	ret := make([]byte, length)
	for i := 0; i < length; i++ {
		num, err := rand.Int(rand.Reader, big.NewInt(int64(len(letters))))
		if err != nil {
			return ""
		}
		ret[i] = letters[num.Int64()]
	}

	return string(ret)
}

// CheckCRDInstalled checks if the custom resource definition is installed
func CheckCRDInstalled(discoveryClient discovery.DiscoveryInterface, gvk schema.GroupVersionKind) error {
	startTime := time.Now()
	err := retry.OnError(retry.DefaultBackoff, func(err error) bool { return true }, func() error {
		resourceList, err := discoveryClient.ServerResourcesForGroupVersion(gvk.GroupVersion().String())
		if err != nil {
			return err
		}
		for _, r := range resourceList.APIResources {
			if r.Kind == gvk.Kind {
				return nil
			}
		}
		return fmt.Errorf("kind not found in group version resources")
	})

	if err != nil {
		klog.ErrorS(err, "Failed to find resources", "gvk", gvk, "waiting time", time.Since(startTime))
	}
	return err
}

// ShouldPropagateObj decides if one should propagate the object
func ShouldPropagateObj(informerManager informer.Manager, uObj *unstructured.Unstructured) (bool, error) {
	// TODO:  add more special handling for different resource kind
	switch uObj.GroupVersionKind() {
	case corev1.SchemeGroupVersion.WithKind(ConfigMapKind):
		// Skip the built-in custom CA certificate created in the namespace
		if uObj.GetName() == "kube-root-ca.crt" {
			return false, nil
		}
	case corev1.SchemeGroupVersion.WithKind("ServiceAccount"):
		// Skip the default service account created in the namespace
		if uObj.GetName() == "default" {
			return false, nil
		}
	case corev1.SchemeGroupVersion.WithKind("Secret"):
		// The secret, with type 'kubernetes.io/service-account-token', is created along with `ServiceAccount` should be
		// prevented from propagating.
		var secret corev1.Secret
		if err := runtime.DefaultUnstructuredConverter.FromUnstructured(uObj.Object, &secret); err != nil {
			return false, controller.NewUnexpectedBehaviorError(fmt.Errorf("failed to convert a secret object %s in namespace %s: %w", uObj.GetName(), uObj.GetNamespace(), err))
		}
		if secret.Type == corev1.SecretTypeServiceAccountToken {
			return false, nil
		}
	case corev1.SchemeGroupVersion.WithKind("Endpoints"):
		// we assume that all endpoints with the same name of a service is created by the service controller
		if _, err := informerManager.Lister(ServiceGVR).ByNamespace(uObj.GetNamespace()).Get(uObj.GetName()); err != nil {
			if apierrors.IsNotFound(err) {
				// there is no service of the same name as the end point,
				// we assume that this endpoint is created by the user
				return true, nil
			}
			return false, controller.NewAPIServerError(true, fmt.Errorf("failed to get the service %s in namespace %s: %w", uObj.GetName(), uObj.GetNamespace(), err))
		}
		// we find a service of the same name as the endpoint, we assume it's created by the service
		return false, nil
	case discoveryv1.SchemeGroupVersion.WithKind("EndpointSlice"):
		// all EndpointSlice created by the EndpointSlice controller has a managed by label
		if _, exist := uObj.GetLabels()[discoveryv1.LabelManagedBy]; exist {
			// do not propagate hub cluster generated endpoint slice
			return false, nil
		}
	}
	return true, nil
}

// IsReservedNamespace indicates if an argued namespace is reserved.
func IsReservedNamespace(namespace string) bool {
	return strings.HasPrefix(namespace, fleetPrefix) || strings.HasPrefix(namespace, kubePrefix)
}

// IsFleetMemberNamespace indicates if an argued namespace is a fleet member namespace.
func IsFleetMemberNamespace(namespace string) bool {
	return strings.HasPrefix(namespace, fleetMemberNamespacePrefix)
}

// ShouldPropagateNamespace decides if we should propagate the resources in the namespace.
func ShouldPropagateNamespace(namespace string, skippedNamespaces map[string]bool) bool {
	if IsReservedNamespace(namespace) {
		return false
	}

	if skippedNamespaces[namespace] {
		return false
	}
	return true
}

// GenerateGroupString generates a string which prints groups in which a user belongs,
// it compresses the string to just display three groups if length of groups is more than 10.
func GenerateGroupString(groups []string) string {
	var groupString string
	if len(groups) > 10 {
		groupString = fmt.Sprintf(moreGroupsStringFormat, groups[0], groups[1], groups[2])
	} else {
		groupString = fmt.Sprintf(lessGroupsStringFormat, groups)
	}
	return groupString
}

// LessFuncResourceIdentifier is a less function for sorting resource identifiers
var LessFuncResourceIdentifier = func(a, b placementv1beta1.ResourceIdentifier) bool {
	aStr := fmt.Sprintf(ResourceIdentifierStringFormat, a.Group, a.Version, a.Kind, a.Namespace, a.Name)
	bStr := fmt.Sprintf(ResourceIdentifierStringFormat, b.Group, b.Version, b.Kind, b.Namespace, b.Name)
	return aStr < bStr
}

// LessFuncPatchDetail is a less function for sorting patch details
var LessFuncPatchDetail = func(a, b placementv1beta1.PatchDetail) bool {
	if a.Path != b.Path {
		return a.Path < b.Path
	}
	if a.ValueInMember != b.ValueInMember {
		return a.ValueInMember < b.ValueInMember
	}
	return a.ValueInHub < b.ValueInHub
}

// LessFuncFailedResourcePlacements is a less function for sorting failed resource placements
var LessFuncFailedResourcePlacements = func(a, b placementv1beta1.FailedResourcePlacement) bool {
	var aStr, bStr string
	if a.Envelope != nil {
		aStr = fmt.Sprintf(ResourceIdentifierWithEnvelopeIdentifierStringFormat, a.Group, a.Version, a.Kind, a.Namespace, a.Name, a.Envelope.Type, a.Envelope.Namespace, a.Envelope.Name)
	} else {
		aStr = fmt.Sprintf(ResourceIdentifierStringFormat, a.Group, a.Version, a.Kind, a.Namespace, a.Name)
	}
	if b.Envelope != nil {
		bStr = fmt.Sprintf(ResourceIdentifierWithEnvelopeIdentifierStringFormat, b.Group, b.Version, b.Kind, b.Namespace, b.Name, b.Envelope.Type, b.Envelope.Namespace, b.Envelope.Name)
	} else {
		bStr = fmt.Sprintf(ResourceIdentifierStringFormat, b.Group, b.Version, b.Kind, b.Namespace, b.Name)

	}
	return aStr < bStr
}

func IsFailedResourcePlacementsEqual(oldFailedResourcePlacements, newFailedResourcePlacements []placementv1beta1.FailedResourcePlacement) bool {
	if len(oldFailedResourcePlacements) != len(newFailedResourcePlacements) {
		return false
	}
	sort.Slice(oldFailedResourcePlacements, func(i, j int) bool {
		return LessFuncFailedResourcePlacements(oldFailedResourcePlacements[i], oldFailedResourcePlacements[j])
	})
	sort.Slice(newFailedResourcePlacements, func(i, j int) bool {
		return LessFuncFailedResourcePlacements(newFailedResourcePlacements[i], newFailedResourcePlacements[j])
	})
	for i := range oldFailedResourcePlacements {
		oldFailedResourcePlacement := oldFailedResourcePlacements[i]
		newFailedResourcePlacement := newFailedResourcePlacements[i]
		if !equality.Semantic.DeepEqual(oldFailedResourcePlacement.ResourceIdentifier, newFailedResourcePlacement.ResourceIdentifier) {
			return false
		}
		if !condition.EqualCondition(&oldFailedResourcePlacement.Condition, &newFailedResourcePlacement.Condition) {
			return false
		}
	}
	return true
}

// LessFuncDriftedResourcePlacements is a less function for sorting drifted resource placements
var LessFuncDriftedResourcePlacements = func(a, b placementv1beta1.DriftedResourcePlacement) bool {
	var aStr, bStr string
	if a.Envelope != nil {
		aStr = fmt.Sprintf(ResourceIdentifierWithEnvelopeIdentifierStringFormat, a.Group, a.Version, a.Kind, a.Namespace, a.Name, a.Envelope.Type, a.Envelope.Namespace, a.Envelope.Name)
	} else {
		aStr = fmt.Sprintf(ResourceIdentifierStringFormat, a.Group, a.Version, a.Kind, a.Namespace, a.Name)
	}
	if b.Envelope != nil {
		bStr = fmt.Sprintf(ResourceIdentifierWithEnvelopeIdentifierStringFormat, b.Group, b.Version, b.Kind, b.Namespace, b.Name, b.Envelope.Type, b.Envelope.Namespace, b.Envelope.Name)
	} else {
		bStr = fmt.Sprintf(ResourceIdentifierStringFormat, b.Group, b.Version, b.Kind, b.Namespace, b.Name)

	}
	return aStr < bStr
}

// IsDriftedResourcePlacementsEqual returns true if the two set of drifted resource placements are equal.
func IsDriftedResourcePlacementsEqual(oldDriftedResourcePlacements, newDriftedResourcePlacements []placementv1beta1.DriftedResourcePlacement) bool {
	if len(oldDriftedResourcePlacements) != len(newDriftedResourcePlacements) {
		return false
	}
	sort.Slice(oldDriftedResourcePlacements, func(i, j int) bool {
		return LessFuncDriftedResourcePlacements(oldDriftedResourcePlacements[i], oldDriftedResourcePlacements[j])
	})
	sort.Slice(newDriftedResourcePlacements, func(i, j int) bool {
		return LessFuncDriftedResourcePlacements(newDriftedResourcePlacements[i], newDriftedResourcePlacements[j])
	})
	for i := range oldDriftedResourcePlacements {
		oldDriftedResourcePlacement := oldDriftedResourcePlacements[i]
		newDriftedResourcePlacement := newDriftedResourcePlacements[i]

		// Note that here Fleet will not attempt to sort the ObservedDrifts slice as it yields no
		// performance benefits; ObservedDrifts changes are always paired with ObservationTime changes.
		if !equality.Semantic.DeepEqual(oldDriftedResourcePlacement, newDriftedResourcePlacement) {
			return false
		}
	}
	return true
}

// LessFuncDiffedResourcePlacements is a less function for sorting drifted resource placements
var LessFuncDiffedResourcePlacements = func(a, b placementv1beta1.DiffedResourcePlacement) bool {
	var aStr, bStr string
	if a.Envelope != nil {
		aStr = fmt.Sprintf(ResourceIdentifierWithEnvelopeIdentifierStringFormat, a.Group, a.Version, a.Kind, a.Namespace, a.Name, a.Envelope.Type, a.Envelope.Namespace, a.Envelope.Name)
	} else {
		aStr = fmt.Sprintf(ResourceIdentifierStringFormat, a.Group, a.Version, a.Kind, a.Namespace, a.Name)
	}
	if b.Envelope != nil {
		bStr = fmt.Sprintf(ResourceIdentifierWithEnvelopeIdentifierStringFormat, b.Group, b.Version, b.Kind, b.Namespace, b.Name, b.Envelope.Type, b.Envelope.Namespace, b.Envelope.Name)
	} else {
		bStr = fmt.Sprintf(ResourceIdentifierStringFormat, b.Group, b.Version, b.Kind, b.Namespace, b.Name)

	}
	return aStr < bStr
}

// LessFuncCondition is a less function for sorting conditions based on its types.
var LessFuncConditionByType = func(a, b metav1.Condition) bool {
	return a.Type < b.Type
}

// IsDiffedResourcePlacementsEqual returns true if the two sets of diffed resource placements are equal.
func IsDiffedResourcePlacementsEqual(oldDiffedResourcePlacements, newDiffedResourcePlacements []placementv1beta1.DiffedResourcePlacement) bool {
	if len(oldDiffedResourcePlacements) != len(newDiffedResourcePlacements) {
		return false
	}
	sort.Slice(oldDiffedResourcePlacements, func(i, j int) bool {
		return LessFuncDiffedResourcePlacements(oldDiffedResourcePlacements[i], oldDiffedResourcePlacements[j])
	})
	sort.Slice(newDiffedResourcePlacements, func(i, j int) bool {
		return LessFuncDiffedResourcePlacements(newDiffedResourcePlacements[i], newDiffedResourcePlacements[j])
	})
	for i := range oldDiffedResourcePlacements {
		oldDiffedResourcePlacement := oldDiffedResourcePlacements[i]
		newDiffedResourcePlacement := newDiffedResourcePlacements[i]
		// Note that here Fleet will not attempt to sort the ObservedDiffs slice as it yields no
		// performance benefits; ObservedDiffs changes are always paired with ObservationTime changes.
		if !equality.Semantic.DeepEqual(oldDiffedResourcePlacement, newDiffedResourcePlacement) {
			return false
		}
	}
	return true
}

// IsFleetAnnotationPresent returns true if a key with fleet prefix is present in the annotations map.
func IsFleetAnnotationPresent(annotations map[string]string) bool {
	for k := range annotations {
		if strings.HasPrefix(k, FleetAnnotationPrefix) {
			return true
		}
	}
	return false
}<|MERGE_RESOLUTION|>--- conflicted
+++ resolved
@@ -489,18 +489,6 @@
 		Kind:    "PersistentVolumeClaim",
 	}
 
-<<<<<<< HEAD
-	ClusterResourceEnvelopeV1Alpha1GVK = schema.GroupVersionKind{
-		Group:   placementv1alpha1.GroupVersion.Group,
-		Version: placementv1alpha1.GroupVersion.Version,
-		Kind:    "ClusterResourceEnvelope",
-	}
-
-	ResourceEnvelopeV1Alpha1GVK = schema.GroupVersionKind{
-		Group:   placementv1alpha1.GroupVersion.Group,
-		Version: placementv1alpha1.GroupVersion.Version,
-		Kind:    "ResourceEnvelope",
-=======
 	ClusterResourceEnvelopeGK = schema.GroupKind{
 		Group: placementv1beta1.GroupVersion.Group,
 		Kind:  placementv1beta1.ClusterResourceEnvelopeKind,
@@ -509,7 +497,6 @@
 	ResourceEnvelopeGK = schema.GroupKind{
 		Group: placementv1beta1.GroupVersion.Group,
 		Kind:  placementv1beta1.ResourceEnvelopeKind,
->>>>>>> f1b1bd76
 	}
 )
 
