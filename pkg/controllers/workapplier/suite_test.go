--- conflicted
+++ resolved
@@ -20,10 +20,7 @@
 	"context"
 	"flag"
 	"path/filepath"
-<<<<<<< HEAD
 	"strings"
-=======
->>>>>>> deeab22c
 	"sync"
 	"testing"
 	"time"
@@ -75,7 +72,6 @@
 	memberClient2        client.Client
 	memberDynamicClient2 dynamic.Interface
 	workApplier2         *Reconciler
-<<<<<<< HEAD
 
 	memberCfg3           *rest.Config
 	memberEnv3           *envtest.Environment
@@ -83,8 +79,6 @@
 	memberClient3        client.Client
 	memberDynamicClient3 dynamic.Interface
 	workApplier3         *Reconciler
-=======
->>>>>>> deeab22c
 
 	ctx    context.Context
 	cancel context.CancelFunc
@@ -99,15 +93,9 @@
 
 	memberReservedNSName1 = "fleet-member-experimental-1"
 	memberReservedNSName2 = "fleet-member-experimental-2"
-<<<<<<< HEAD
 	memberReservedNSName3 = "fleet-member-experimental-3"
-
-	parallelizerFixedDelay = 5 * time.Second
-=======
->>>>>>> deeab22c
 )
 
-// parallelizerWithFixedDelay implements the parallelizer.Parallelizer interface that allows running
 // tasks in parallel with a fixed delay after completing each task group.
 //
 // This is added to help verify the behavior of waved parallel processing in the work applier.
@@ -138,7 +126,6 @@
 
 func setupResources() {
 	ns1 := &corev1.Namespace{
-<<<<<<< HEAD
 		ObjectMeta: metav1.ObjectMeta{
 			Name: memberReservedNSName1,
 		},
@@ -158,20 +145,6 @@
 		},
 	}
 	Expect(hubClient.Create(ctx, ns3)).To(Succeed())
-=======
-		ObjectMeta: metav1.ObjectMeta{
-			Name: memberReservedNSName1,
-		},
-	}
-	Expect(hubClient.Create(ctx, ns1)).To(Succeed())
-
-	ns2 := &corev1.Namespace{
-		ObjectMeta: metav1.ObjectMeta{
-			Name: memberReservedNSName2,
-		},
-	}
-	Expect(hubClient.Create(ctx, ns2)).To(Succeed())
->>>>>>> deeab22c
 }
 
 var _ = BeforeSuite(func() {
@@ -205,7 +178,6 @@
 	// exponential backoff setting is used so that the backoffs can be identified in a more
 	// apparent and controllable manner.
 	memberEnv2 = &envtest.Environment{
-<<<<<<< HEAD
 		CRDDirectoryPaths: []string{
 			filepath.Join("../../../", "config", "crd", "bases"),
 			filepath.Join("../../../", "test", "manifests"),
@@ -214,8 +186,6 @@
 	// memberEnv3 is the test environment for verifying the behavior of waved parallel processing in
 	// the work applier.
 	memberEnv3 = &envtest.Environment{
-=======
->>>>>>> deeab22c
 		CRDDirectoryPaths: []string{
 			filepath.Join("../../../", "config", "crd", "bases"),
 			filepath.Join("../../../", "test", "manifests"),
@@ -228,7 +198,6 @@
 	Expect(hubCfg).ToNot(BeNil())
 
 	memberCfg1, err = memberEnv1.Start()
-<<<<<<< HEAD
 	Expect(err).ToNot(HaveOccurred())
 	Expect(memberCfg1).ToNot(BeNil())
 
@@ -239,10 +208,6 @@
 	memberCfg3, err = memberEnv3.Start()
 	Expect(err).ToNot(HaveOccurred())
 	Expect(memberCfg3).ToNot(BeNil())
-=======
-	Expect(err).ToNot(HaveOccurred())
-	Expect(memberCfg1).ToNot(BeNil())
->>>>>>> deeab22c
 
 	memberCfg2, err = memberEnv2.Start()
 	Expect(err).ToNot(HaveOccurred())
@@ -261,7 +226,6 @@
 	Expect(hubClient).ToNot(BeNil())
 
 	memberClient1, err = client.New(memberCfg1, client.Options{Scheme: scheme.Scheme})
-<<<<<<< HEAD
 	Expect(err).ToNot(HaveOccurred())
 	Expect(memberClient1).ToNot(BeNil())
 
@@ -272,26 +236,15 @@
 	memberClient3, err = client.New(memberCfg3, client.Options{Scheme: scheme.Scheme})
 	Expect(err).ToNot(HaveOccurred())
 	Expect(memberClient3).ToNot(BeNil())
-=======
-	Expect(err).ToNot(HaveOccurred())
-	Expect(memberClient1).ToNot(BeNil())
-
-	memberClient2, err = client.New(memberCfg2, client.Options{Scheme: scheme.Scheme})
-	Expect(err).ToNot(HaveOccurred())
-	Expect(memberClient2).ToNot(BeNil())
->>>>>>> deeab22c
 
 	// This setup also requires a client-go dynamic client for the member cluster.
 	memberDynamicClient1, err = dynamic.NewForConfig(memberCfg1)
 	Expect(err).ToNot(HaveOccurred())
 
 	memberDynamicClient2, err = dynamic.NewForConfig(memberCfg2)
-<<<<<<< HEAD
 	Expect(err).ToNot(HaveOccurred())
 
 	memberDynamicClient3, err = dynamic.NewForConfig(memberCfg3)
-=======
->>>>>>> deeab22c
 	Expect(err).ToNot(HaveOccurred())
 
 	By("Setting up the resources")
@@ -369,11 +322,7 @@
 		memberClient2.RESTMapper(),
 		hubMgr2.GetEventRecorderFor("work-applier"),
 		maxConcurrentReconciles,
-<<<<<<< HEAD
 		parallelizer.NewParallelizer(workerCount),
-=======
-		workerCount,
->>>>>>> deeab22c
 		30*time.Second,
 		true,
 		60,
@@ -388,7 +337,6 @@
 		Complete(workApplier2)
 	Expect(err).NotTo(HaveOccurred())
 
-<<<<<<< HEAD
 	By("Setting up the controller and the controller manager for member cluster 3")
 	hubMgr3, err = ctrl.NewManager(hubCfg, ctrl.Options{
 		Scheme: scheme.Scheme,
@@ -408,7 +356,7 @@
 		regularParallelizer: parallelizer.NewParallelizer(parallelizer.DefaultNumOfWorkers),
 		// To avoid flakiness, use a fixed delay of 5 seconds so that we could reliably verify
 		// if manifests are actually being processed in waves.
-		delay: parallelizerFixedDelay,
+		delay: time.Second * 5,
 	}
 	workApplier3 = NewReconciler(
 		hubClient,
@@ -435,17 +383,12 @@
 
 	wg = sync.WaitGroup{}
 	wg.Add(3)
-=======
-	wg = sync.WaitGroup{}
-	wg.Add(2)
->>>>>>> deeab22c
 	go func() {
 		defer GinkgoRecover()
 		defer wg.Done()
 		Expect(workApplier1.Join(ctx)).To(Succeed())
 		Expect(hubMgr1.Start(ctx)).To(Succeed())
 	}()
-<<<<<<< HEAD
 
 	go func() {
 		defer GinkgoRecover()
@@ -453,19 +396,12 @@
 		Expect(workApplier2.Join(ctx)).To(Succeed())
 		Expect(hubMgr2.Start(ctx)).To(Succeed())
 	}()
-=======
->>>>>>> deeab22c
 
 	go func() {
 		defer GinkgoRecover()
 		defer wg.Done()
-<<<<<<< HEAD
 		Expect(workApplier3.Join(ctx)).To(Succeed())
 		Expect(hubMgr3.Start(ctx)).To(Succeed())
-=======
-		Expect(workApplier2.Join(ctx)).To(Succeed())
-		Expect(hubMgr2.Start(ctx)).To(Succeed())
->>>>>>> deeab22c
 	}()
 })
 
@@ -478,8 +414,5 @@
 	Expect(hubEnv.Stop()).To(Succeed())
 	Expect(memberEnv1.Stop()).To(Succeed())
 	Expect(memberEnv2.Stop()).To(Succeed())
-<<<<<<< HEAD
 	Expect(memberEnv3.Stop()).To(Succeed())
-=======
->>>>>>> deeab22c
 })