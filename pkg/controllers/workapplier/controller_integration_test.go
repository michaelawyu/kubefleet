--- conflicted
+++ resolved
@@ -3785,11 +3785,7 @@
 				WhenToApply:      fleetv1beta1.WhenToApplyTypeIfNotDrifted,
 				WhenToTakeOver:   fleetv1beta1.WhenToTakeOverTypeAlways,
 			}
-<<<<<<< HEAD
-			createWorkObject(workName, memberReservedNSName1, applyStrategy, regularNSJSON)
-=======
 			createWorkObject(workName, memberReservedNSName1, applyStrategy, regularNSJSON, regularJobJSON)
->>>>>>> deeab22c
 		})
 
 		It("should add cleanup finalizer to the Work object", func() {
@@ -3804,17 +3800,6 @@
 			appliedWorkOwnerRef = prepareAppliedWorkOwnerRef(workName)
 		})
 
-<<<<<<< HEAD
-		It("should apply the manifests", func() {
-			// Ensure that the NS object has been applied as expected.
-			regularNSObjectAppliedActual := regularNSObjectAppliedActual(nsName, appliedWorkOwnerRef)
-			Eventually(regularNSObjectAppliedActual, eventuallyDuration, eventuallyInterval).Should(Succeed(), "Failed to apply the namespace object")
-
-			Expect(memberClient1.Get(ctx, client.ObjectKey{Name: nsName}, regularNS)).To(Succeed(), "Failed to retrieve the NS object")
-		})
-
-=======
->>>>>>> deeab22c
 		It("should update the Work object status", func() {
 			// Prepare the status information.
 			workConds := []metav1.Condition{
@@ -3881,7 +3866,7 @@
 				},
 			}
 
-			workStatusUpdatedActual := workStatusUpdated(memberReservedNSName1, workName, workConds, manifestConds, nil, nil)
+			workStatusUpdatedActual := workStatusUpdated(workName, workConds, manifestConds, nil, nil)
 			Eventually(workStatusUpdatedActual, eventuallyDuration, eventuallyInterval).Should(Succeed(), "Failed to update work status")
 		})
 
@@ -3931,55 +3916,11 @@
 			Eventually(appliedWorkStatusUpdatedActual, eventuallyDuration, eventuallyInterval).Should(Succeed(), "Failed to update appliedWork status")
 		})
 
-<<<<<<< HEAD
-		It("can make changes to the objects", func() {
-			Eventually(func() error {
-				// Retrieve the NS object.
-				updatedNS := &corev1.Namespace{}
-				if err := memberClient1.Get(ctx, client.ObjectKey{Name: nsName}, updatedNS); err != nil {
-					return fmt.Errorf("failed to retrieve the NS object: %w", err)
-				}
-
-				// Make changes to the NS object.
-				if updatedNS.Labels == nil {
-					updatedNS.Labels = map[string]string{}
-				}
-				updatedNS.Labels[dummyLabelKey] = dummyLabelValue1
-
-				// Update the NS object.
-				if err := memberClient1.Update(ctx, updatedNS); err != nil {
-					return fmt.Errorf("failed to update the NS object: %w", err)
-				}
-				return nil
-			}, eventuallyDuration, eventuallyInterval).Should(Succeed(), "Failed to update the NS object")
-		})
-
-		It("should stop applying some objects", func() {
-			// Verify that the changes in unmanaged fields are not overwritten.
-			wantNS := ns.DeepCopy()
-			wantNS.TypeMeta = metav1.TypeMeta{}
-			wantNS.Name = nsName
-			wantNS.OwnerReferences = []metav1.OwnerReference{
-				*appliedWorkOwnerRef,
-			}
-			wantNS.Labels = map[string]string{
-				dummyLabelKey: dummyLabelValue1,
-				// The label below is added by K8s itself (system-managed well-known label).
-				"kubernetes.io/metadata.name": nsName,
-			}
-
-			Consistently(func() error {
-				// Retrieve the NS object.
-				if err := memberClient1.Get(ctx, client.ObjectKey{Name: nsName}, regularNS); err != nil {
-					return fmt.Errorf("failed to retrieve the NS object: %w", err)
-				}
-=======
 		It("can update the job object directly on the member cluster side", func() {
 			// Update the labels in the pod template.
 			//
 			// This is only possible when the Job is just created in the suspended state.
 			Expect(memberClient1.Get(ctx, client.ObjectKey{Namespace: nsName, Name: jobName}, regularJob)).To(Succeed(), "Failed to retrieve the Job object")
->>>>>>> deeab22c
 
 			// Use an Eventually block to guard transient errors.
 			Eventually(func() error {
@@ -4059,10 +4000,6 @@
 				},
 			}
 
-<<<<<<< HEAD
-			workStatusUpdatedActual := workStatusUpdated(memberReservedNSName1, workName, workConds, manifestConds, &noLaterThanTimestamp, &noLaterThanTimestamp)
-			Eventually(workStatusUpdatedActual, eventuallyDuration, eventuallyInterval).Should(Succeed(), "Failed to update work status")
-=======
 			// Use custom status comparison logic as in this test case drift calculation is expected
 			// to run in degraded mode, which includes additional dynamic output that need to be
 			// filtered out.
@@ -4167,7 +4104,6 @@
 			}, consistentlyDuration, consistentlyInterval).Should(Succeed(), "Failed to leave the Job object alone")
 
 			Expect(memberClient1.Get(ctx, client.ObjectKey{Name: jobName, Namespace: nsName}, regularJob)).To(Succeed(), "Failed to retrieve the Job object")
->>>>>>> deeab22c
 		})
 
 		It("should update the AppliedWork object status", func() {
@@ -4193,13 +4129,10 @@
 		AfterAll(func() {
 			// Delete the Work object and related resources.
 			deleteWorkObject(workName, memberReservedNSName1)
-<<<<<<< HEAD
-=======
 
 			// Ensure that the Job object has been left alone.
 			jobNotRemovedActual := regularJobNotRemovedActual(nsName, jobName)
 			Consistently(jobNotRemovedActual, consistentlyDuration, consistentlyInterval).Should(Succeed(), "Failed to remove the job object")
->>>>>>> deeab22c
 
 			// Ensure that the AppliedWork object has been removed.
 			appliedWorkRemovedActual := appliedWorkRemovedActual(workName, nsName)
@@ -4209,7 +4142,7 @@
 			Eventually(workRemovedActual, eventuallyDuration, eventuallyInterval).Should(Succeed(), "Failed to remove the Work object")
 
 			// The environment prepared by the envtest package does not support namespace
-			// deletion; consequently this test suite would not attempt to verify its deletion.
+			// deletion; consequently this test suite would not attempt so verify its deletion.
 		})
 	})
 
@@ -4299,7 +4232,7 @@
 				},
 			}
 
-			workStatusUpdatedActual := workStatusUpdated(workName, workConds, manifestConds, nil, nil)
+			workStatusUpdatedActual := workStatusUpdated(memberReservedNSName1, workName, workConds, manifestConds, nil, nil)
 			Eventually(workStatusUpdatedActual, eventuallyDuration, eventuallyInterval).Should(Succeed(), "Failed to update work status")
 		})
 
@@ -4425,7 +4358,7 @@
 				},
 			}
 
-			workStatusUpdatedActual := workStatusUpdated(workName, workConds, manifestConds, &noLaterThanTimestamp, &noLaterThanTimestamp)
+			workStatusUpdatedActual := workStatusUpdated(memberReservedNSName1, workName, workConds, manifestConds, &noLaterThanTimestamp, &noLaterThanTimestamp)
 			Eventually(workStatusUpdatedActual, eventuallyDuration, eventuallyInterval).Should(Succeed(), "Failed to update work status")
 		})
 
@@ -6342,12 +6275,6 @@
 
 			// Create the objects first in the member cluster.
 			Expect(memberClient1.Create(ctx, regularNS)).To(Succeed(), "Failed to create the NS object")
-<<<<<<< HEAD
-
-			// Create a diff in the replica count field.
-			regularDeploy.Spec.Replicas = ptr.To(int32(2))
-			Expect(memberClient1.Create(ctx, regularDeploy)).To(Succeed(), "Failed to create the Deployment object")
-=======
 			Expect(memberClient1.Create(ctx, regularJob)).To(Succeed(), "Failed to create the Job object")
 
 			// Update the values on the hub cluster side so that diffs will be found.
@@ -6359,7 +6286,6 @@
 			// `.spec.template` is an immutable field in Job objects.
 			updatedJob.Spec.Template.Spec.Containers[0].Image = "busybox:v0.0.1"
 			updatedJSONJSON := marshalK8sObjJSON(updatedJob)
->>>>>>> deeab22c
 
 			// Create a new Work object with all the manifest JSONs and proper apply strategy.
 			applyStrategy := &fleetv1beta1.ApplyStrategy{
@@ -6367,8 +6293,6 @@
 				Type:             fleetv1beta1.ApplyStrategyTypeReportDiff,
 				WhenToTakeOver:   fleetv1beta1.WhenToTakeOverTypeNever,
 			}
-<<<<<<< HEAD
-=======
 			createWorkObject(workName, memberReservedNSName1, applyStrategy, regularNSJSON, updatedJSONJSON)
 		})
 
@@ -6630,7 +6554,6 @@
 				ComparisonOption: fleetv1beta1.ComparisonOptionTypePartialComparison,
 				Type:             fleetv1beta1.ApplyStrategyTypeReportDiff,
 			}
->>>>>>> deeab22c
 			createWorkObject(workName, memberReservedNSName1, applyStrategy, regularNSJSON, regularDeployJSON)
 		})
 
@@ -7971,11 +7894,7 @@
 				},
 			}
 
-<<<<<<< HEAD
 			workStatusUpdatedActual := workStatusUpdated(memberReservedNSName1, workName, workConds, manifestConds, nil, nil)
-=======
-			workStatusUpdatedActual := workStatusUpdated(workName, workConds, manifestConds, nil, nil)
->>>>>>> deeab22c
 			Eventually(workStatusUpdatedActual, eventuallyDuration, eventuallyInterval).Should(Succeed(), "Failed to update work status")
 			Consistently(workStatusUpdatedActual, consistentlyDuration, consistentlyInterval).Should(Succeed(), "Work status changed unexpectedly")
 		})
@@ -8138,11 +8057,7 @@
 				},
 			}
 
-<<<<<<< HEAD
-			workStatusUpdatedActual := workStatusUpdated(memberReservedNSName1, workName, workConds, manifestConds, nil, nil)
-=======
-			workStatusUpdatedActual := workStatusUpdated(workName, workConds, manifestConds, nil, nil)
->>>>>>> deeab22c
+			workStatusUpdatedActual := workStatusUpdated(workName, memberReservedNSName1, workConds, manifestConds, nil, nil)
 			Eventually(workStatusUpdatedActual, eventuallyDuration, eventuallyInterval).Should(Succeed(), "Failed to update work status")
 			Consistently(workStatusUpdatedActual, consistentlyDuration, consistentlyInterval).Should(Succeed(), "Work status changed unexpectedly")
 		})
@@ -8324,11 +8239,7 @@
 				},
 			}
 
-<<<<<<< HEAD
 			workStatusUpdatedActual := workStatusUpdated(memberReservedNSName1, workName, workConds, manifestConds, nil, nil)
-=======
-			workStatusUpdatedActual := workStatusUpdated(workName, workConds, manifestConds, nil, nil)
->>>>>>> deeab22c
 			Eventually(workStatusUpdatedActual, eventuallyDuration, eventuallyInterval).Should(Succeed(), "Failed to update work status")
 			Consistently(workStatusUpdatedActual, consistentlyDuration, consistentlyInterval).Should(Succeed(), "Work status changed unexpectedly")
 		})
@@ -8559,11 +8470,7 @@
 				},
 			}
 
-<<<<<<< HEAD
 			workStatusUpdatedActual := workStatusUpdated(memberReservedNSName1, workName, workConds, manifestConds, nil, nil)
-=======
-			workStatusUpdatedActual := workStatusUpdated(workName, workConds, manifestConds, nil, nil)
->>>>>>> deeab22c
 			Eventually(workStatusUpdatedActual, eventuallyDuration, eventuallyInterval).Should(Succeed(), "Failed to update work status")
 			Consistently(workStatusUpdatedActual, consistentlyDuration, consistentlyInterval).Should(Succeed(), "Work status changed unexpectedly")
 		})
