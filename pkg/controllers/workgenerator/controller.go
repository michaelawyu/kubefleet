--- conflicted
+++ resolved
@@ -581,26 +581,10 @@
 	newWork []*fleetv1beta1.Work,
 	simpleManifests []fleetv1beta1.Manifest,
 ) ([]*fleetv1beta1.Work, []fleetv1beta1.Manifest, error) {
-<<<<<<< HEAD
-	// Extract resources from envelopes if one or more ClusterResourceEnvelopes and/or ResourceEnvelopes
-	// are present.
-
-=======
->>>>>>> f1b1bd76
 	// Unmarshal the YAML content into an unstructured object.
 	var uResource unstructured.Unstructured
 	if unMarshallErr := uResource.UnmarshalJSON(selectedResource.Raw); unMarshallErr != nil {
 		klog.ErrorS(unMarshallErr, "work has invalid content", "snapshot", klog.KObj(snapshot), "selectedResource", selectedResource.Raw)
-<<<<<<< HEAD
-		return newWork, simpleManifests, controller.NewUnexpectedBehaviorError(unMarshallErr)
-	}
-
-	uGVK := uResource.GetObjectKind().GroupVersionKind()
-	switch {
-	case uGVK == utils.ClusterResourceEnvelopeV1Alpha1GVK:
-		// The resource is a ClusterResourceEnvelope; extract its contents.
-		var clusterResourceEnvelope fleetv1alpha1.ClusterResourceEnvelope
-=======
 		return nil, nil, controller.NewUnexpectedBehaviorError(unMarshallErr)
 	}
 
@@ -609,36 +593,19 @@
 	case uGVK == utils.ClusterResourceEnvelopeGK:
 		// The resource is a ClusterResourceEnvelope; extract its contents.
 		var clusterResourceEnvelope fleetv1beta1.ClusterResourceEnvelope
->>>>>>> f1b1bd76
 		if err := runtime.DefaultUnstructuredConverter.FromUnstructured(uResource.Object, &clusterResourceEnvelope); err != nil {
 			klog.ErrorS(err, "Failed to convert the unstructured object to a ClusterResourceEnvelope",
 				"clusterResourceBinding", klog.KObj(resourceBinding),
 				"clusterResourceSnapshot", klog.KObj(snapshot),
 				"selectedResource", klog.KObj(&uResource))
-<<<<<<< HEAD
-			return newWork, simpleManifests, controller.NewUnexpectedBehaviorError(err)
-		}
-
-		work, err := r.createOrUpdateEnvelopeCRWorkObj(ctx, workNamePrefix, resourceBinding, snapshot, &clusterResourceEnvelope, resourceOverrideSnapshotHash, clusterResourceOverrideSnapshotHash)
-=======
 			return nil, nil, controller.NewUnexpectedBehaviorError(err)
 		}
 		work, err := r.createOrUpdateEnvelopeCRWorkObj(ctx, &clusterResourceEnvelope, workNamePrefix, resourceBinding, snapshot, resourceOverrideSnapshotHash, clusterResourceOverrideSnapshotHash)
->>>>>>> f1b1bd76
 		if err != nil {
 			klog.ErrorS(err, "Failed to create or get the work object for the ClusterResourceEnvelope",
 				"clusterResourceEnvelope", klog.KObj(&clusterResourceEnvelope),
 				"clusterResourceBinding", klog.KObj(resourceBinding),
 				"clusterResourceSnapshot", klog.KObj(snapshot))
-<<<<<<< HEAD
-			return newWork, simpleManifests, err
-		}
-		activeWork[work.Name] = work
-		newWork = append(newWork, work)
-	case uGVK == utils.ResourceEnvelopeV1Alpha1GVK:
-		// The resource is a ResourceEnvelope; extract its contents.
-		var resourceEnvelope fleetv1alpha1.ResourceEnvelope
-=======
 			return nil, nil, err
 		}
 		activeWork[work.Name] = work
@@ -646,49 +613,24 @@
 	case uGVK == utils.ResourceEnvelopeGK:
 		// The resource is a ResourceEnvelope; extract its contents.
 		var resourceEnvelope fleetv1beta1.ResourceEnvelope
->>>>>>> f1b1bd76
 		if err := runtime.DefaultUnstructuredConverter.FromUnstructured(uResource.Object, &resourceEnvelope); err != nil {
 			klog.ErrorS(err, "Failed to convert the unstructured object to a ResourceEnvelope",
 				"clusterResourceBinding", klog.KObj(resourceBinding),
 				"clusterResourceSnapshot", klog.KObj(snapshot),
 				"selectedResource", klog.KObj(&uResource))
-<<<<<<< HEAD
-			return newWork, simpleManifests, controller.NewUnexpectedBehaviorError(err)
-		}
-
-		work, err := r.createOrUpdateEnvelopeCRWorkObj(ctx, workNamePrefix, resourceBinding, snapshot, &resourceEnvelope, resourceOverrideSnapshotHash, clusterResourceOverrideSnapshotHash)
-=======
 			return nil, nil, controller.NewUnexpectedBehaviorError(err)
 		}
 		work, err := r.createOrUpdateEnvelopeCRWorkObj(ctx, &resourceEnvelope, workNamePrefix, resourceBinding, snapshot, resourceOverrideSnapshotHash, clusterResourceOverrideSnapshotHash)
->>>>>>> f1b1bd76
 		if err != nil {
 			klog.ErrorS(err, "Failed to create or get the work object for the ResourceEnvelope",
 				"resourceEnvelope", klog.KObj(&resourceEnvelope),
 				"clusterResourceBinding", klog.KObj(resourceBinding),
 				"clusterResourceSnapshot", klog.KObj(snapshot))
-<<<<<<< HEAD
-			return newWork, simpleManifests, err
+			return nil, nil, err
 		}
 		activeWork[work.Name] = work
 		newWork = append(newWork, work)
-	case uGVK == utils.ConfigMapGVK && len(uResource.GetAnnotations()[fleetv1beta1.EnvelopeConfigMapAnnotation]) > 0:
-		// The resource is a configMap-based envelope; extract its contents.
-		//
-		// TO-DO (chenyu1): drop this branch after the configMap-based envelope becomes obsolete.
-		work, err := r.getConfigMapEnvelopWorkObj(ctx, workNamePrefix, resourceBinding, snapshot, &uResource, resourceOverrideSnapshotHash, clusterResourceOverrideSnapshotHash)
-		if err != nil {
-			return newWork, simpleManifests, err
-		}
-		activeWork[work.Name] = work
-		newWork = append(newWork, work)
-=======
-			return nil, nil, err
-		}
-		activeWork[work.Name] = work
-		newWork = append(newWork, work)
-
->>>>>>> f1b1bd76
+
 	default:
 		// The resource is not an envelope; add it to the list of simple manifests.
 		simpleManifests = append(simpleManifests, fleetv1beta1.Manifest(*selectedResource))
